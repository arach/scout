import { useState, useEffect } from 'react';
import './DevTools.css';

type View = 'record' | 'transcripts' | 'settings';

interface Transcript {
  id: number;
  text: string;
  duration_ms: number;
  created_at: string;
  metadata?: string;
  audio_path?: string;
  file_size?: number;
}

interface DevToolsProps {
  currentView: View;
  // Recording context
  audioLevel?: number;
  selectedMic?: string;
  isRecording?: boolean;
  isProcessing?: boolean;
  // Transcripts context
  transcripts?: Transcript[];
  searchQuery?: string;
  selectedTranscripts?: Set<number>;
  // Settings context  
  vadEnabled?: boolean;
  hotkey?: string;
  pushToTalkHotkey?: string;
  // Transcription overlay
  showTranscriptionOverlay?: boolean;
  onToggleTranscriptionOverlay?: (show: boolean) => void;
  // Shared
  appVersion?: string;
}

export function DevTools(props: DevToolsProps) {
  const {
    currentView,
    audioLevel = 0,
    selectedMic = '',
    isRecording = false,
    isProcessing = false,
    transcripts = [],
    searchQuery = '',
    selectedTranscripts = new Set(),
    vadEnabled = false,
    hotkey = '',
    pushToTalkHotkey = '',
<<<<<<< HEAD
    // currentUser = 'Unknown', // Unused variable
=======
    showTranscriptionOverlay = false,
    onToggleTranscriptionOverlay,
>>>>>>> 76bed0fb
    appVersion = '0.1.0'
  } = props;

  const [isOpen, setIsOpen] = useState(false);
  const [showMicLevel, setShowMicLevel] = useState(false);
  const [showConsoleLog, setShowConsoleLog] = useState(false);
  const [isAnimating, setIsAnimating] = useState(false);

  // Only show in development
  const isDev = import.meta.env.DEV;
  if (!isDev) return null;

  const handleToggle = () => {
    setIsAnimating(true);
    setIsOpen(!isOpen);
    setTimeout(() => {
      setIsAnimating(false);
    }, 150);
  };

  const getButtonClass = () => {
    let className = "dev-tools-button";
    if (isAnimating) {
      className += isOpen ? " collapsing" : " expanding";
    }
    if (isOpen && !isAnimating) {
      className += " active";
    }
    return className;
  };

  // Console logging effect - context aware
  useEffect(() => {
    if (!showConsoleLog) return;

    const logData = {
      view: currentView,
      timestamp: new Date().toISOString()
    };

    if (currentView === 'record') {
      Object.assign(logData, {
        audioLevel: audioLevel.toFixed(6),
        device: selectedMic,
        recording: isRecording,
        processing: isProcessing
      });
    } else if (currentView === 'transcripts') {
      Object.assign(logData, {
        totalTranscripts: transcripts.length,
        searchQuery,
        selectedCount: selectedTranscripts.size
      });
    } else if (currentView === 'settings') {
      Object.assign(logData, {
        vadEnabled,
        hotkey,
        pushToTalkHotkey
      });
    }

    console.log('[DevTools]', logData);
  }, [
    showConsoleLog,
    currentView,
    // Recording deps
    audioLevel,
    selectedMic,
    isRecording,
    isProcessing,
    // Transcripts deps
    transcripts.length,
    searchQuery,
    selectedTranscripts.size,
    // Settings deps
    vadEnabled,
    hotkey,
    pushToTalkHotkey
  ]);

  return (
    <>
      {/* DEV Button - Circular with Animation */}
      <button 
        className={getButtonClass()}
        onClick={handleToggle}
        title="Developer Tools"
      >
        DEV
      </button>

      {/* Dev Tools Panel - Context Aware */}
      {isOpen && (
        <div className="dev-tools-panel">
          <div className="dev-tools-header">
            <h3>Dev Tools - {currentView.charAt(0).toUpperCase() + currentView.slice(1)}</h3>
            <button 
              className="dev-tools-close"
              onClick={() => setIsOpen(false)}
            >
              ×
            </button>
          </div>
          
          <div className="dev-tools-content">
            {/* Context-specific primary features */}
            {currentView === 'record' && (
              <>
                <div className="dev-tool-item primary">
                  <label className="dev-tool-checkbox">
                    <input
                      type="checkbox"
                      checked={showMicLevel}
                      onChange={(e) => setShowMicLevel(e.target.checked)}
                    />
                    <span className="checkbox-label">Show Mic Level Overlay</span>
                  </label>
                </div>
                
                <div className="dev-tool-item primary">
                  <label className="dev-tool-checkbox">
                    <input
                      type="checkbox"
                      checked={showTranscriptionOverlay}
                      onChange={(e) => {
                        if (onToggleTranscriptionOverlay) {
                          onToggleTranscriptionOverlay(e.target.checked);
                        }
                      }}
                    />
                    <span className="checkbox-label">Show Transcription Overlay</span>
                  </label>
                </div>
              </>
            )}

            {currentView === 'transcripts' && (
              <div className="dev-tool-item primary">
                <label className="dev-tool-checkbox">
                  <input
                    type="checkbox"
                    checked={showConsoleLog}
                    onChange={(e) => setShowConsoleLog(e.target.checked)}
                  />
                  <span className="checkbox-label">Log Transcript Operations</span>
                </label>
              </div>
            )}

            {currentView === 'settings' && (
              <div className="dev-tool-item primary">
                <label className="dev-tool-checkbox">
                  <input
                    type="checkbox"
                    checked={showConsoleLog}
                    onChange={(e) => setShowConsoleLog(e.target.checked)}
                  />
                  <span className="checkbox-label">Log Settings Changes</span>
                </label>
              </div>
            )}

            {/* Logging Controls */}
            <div className="dev-tool-section">
              <h4>Logging</h4>
              <div className="dev-tool-item">
                <label className="dev-tool-checkbox">
                  <input
                    type="checkbox"
                    checked={showConsoleLog}
                    onChange={(e) => setShowConsoleLog(e.target.checked)}
                  />
                  <span className="checkbox-label">
                    {currentView === 'record' ? 'Audio Level Logging' :
                     currentView === 'transcripts' ? 'Transcript Events' :
                     'Settings Events'}
                  </span>
                </label>
              </div>
            </div>

            {/* Context-specific status */}
            <div className="dev-tool-section">
              <h4>Current Status</h4>
              <div className="status-grid">
                {currentView === 'record' && (
                  <>
                    <span className="status-label">State:</span>
                    <span className={`status-badge ${isRecording ? 'recording' : 'idle'}`}>
                      {isRecording ? 'RECORDING' : 'IDLE'}
                    </span>
                    
                    <span className="status-label">Process:</span>
                    <span className={`status-badge ${isProcessing ? 'processing' : 'ready'}`}>
                      {isProcessing ? 'PROCESSING' : 'READY'}
                    </span>
                    
                    <span className="status-label">Audio Level:</span>
                    <span className="audio-level-mini">
                      {audioLevel.toFixed(3)}
                    </span>

                    <span className="status-label">Device:</span>
                    <span className="device-name-mini">
                      {selectedMic.length > 12 ? selectedMic.substring(0, 12) + '...' : selectedMic}
                    </span>
                  </>
                )}

                {currentView === 'transcripts' && (
                  <>
                    <span className="status-label">Total:</span>
                    <span className="status-value">{transcripts.length}</span>
                    
                    <span className="status-label">Selected:</span>
                    <span className="status-value">{selectedTranscripts.size}</span>
                    
                    <span className="status-label">Search:</span>
                    <span className="status-value">
                      {searchQuery ? `"${searchQuery.substring(0, 8)}..."` : 'None'}
                    </span>
                  </>
                )}

                {currentView === 'settings' && (
                  <>
                    <span className="status-label">VAD:</span>
                    <span className={`status-badge ${vadEnabled ? 'ready' : 'idle'}`}>
                      {vadEnabled ? 'ON' : 'OFF'}
                    </span>
                    
                    <span className="status-label">Hotkey:</span>
                    <span className="status-value">{hotkey || 'None'}</span>
                    
                    <span className="status-label">Push-to-talk:</span>
                    <span className="status-value">{pushToTalkHotkey || 'None'}</span>
                  </>
                )}
              </div>
            </div>

            {/* App Info */}
            <div className="dev-tool-section">
              <h4>App Info</h4>
              <div className="status-grid">
                <span className="status-label">Version:</span>
                <span className="status-value">{appVersion}</span>
                
                <span className="status-label">Mode:</span>
                <span className="status-value">{import.meta.env.MODE}</span>
              </div>
            </div>
          </div>
        </div>
      )}

      {/* Mic Level Overlay */}
      {showMicLevel && (
        <div className="mic-level-overlay">
          <div className="mic-level-header">Audio Monitor</div>
          <div className="mic-level-row">
            <span className="mic-level-label">Level:</span>
            <span className="mic-level-value">{audioLevel.toFixed(6)}</span>
          </div>
          <div className="mic-level-bar">
            <div 
              className="mic-level-fill"
              style={{ width: `${Math.min(audioLevel * 100, 100)}%` }}
            />
          </div>
          <div className="mic-level-row">
            <span className="mic-level-label">Device:</span>
            <span className="mic-level-device">{selectedMic.length > 18 ? selectedMic.substring(0, 18) + '...' : selectedMic}</span>
          </div>
          <div className="mic-level-row">
            <span className="mic-level-label">Status:</span>
            <span className="mic-level-status">
              {isRecording ? 'RECORDING' : 'IDLE'}
            </span>
          </div>
        </div>
      )}
    </>
  );
}<|MERGE_RESOLUTION|>--- conflicted
+++ resolved
@@ -48,12 +48,7 @@
     vadEnabled = false,
     hotkey = '',
     pushToTalkHotkey = '',
-<<<<<<< HEAD
     // currentUser = 'Unknown', // Unused variable
-=======
-    showTranscriptionOverlay = false,
-    onToggleTranscriptionOverlay,
->>>>>>> 76bed0fb
     appVersion = '0.1.0'
   } = props;
 
