import { useState, useEffect, useRef } from 'react';
import { getCurrentWebview } from '@tauri-apps/api/webview';
<<<<<<< HEAD
// import { invoke } from '@tauri-apps/api/core'; // Unused import
=======
>>>>>>> 76bed0fb

interface UseFileDropOptions {
  onFileDropped?: (filePath: string) => void;
  isProcessing?: boolean;
}

export function useFileDrop(options: UseFileDropOptions = {}) {
  const { onFileDropped, isProcessing = false } = options;
  const [isDragging, setIsDragging] = useState(false);
  const processingFileRef = useRef<string | null>(null);

  useEffect(() => {
    let unsubscribeFileDrop: (() => void) | undefined;

    const setupFileDrop = async () => {
      const webview = getCurrentWebview();
      
      unsubscribeFileDrop = await webview.onDragDropEvent(async (event) => {
        // Check the event type from the event name
        if (event.event === 'tauri://drag-over') {
          setIsDragging(true);
        } else if (event.event === 'tauri://drag-drop') {
          setIsDragging(false);
          
          const files = (event.payload as any).paths;
          
          // Check if we're already processing to prevent duplicates
          if (isProcessing) {
            return;
          }
          
          const audioFiles = files.filter((filePath: string) => {
            const extension = filePath.split('.').pop()?.toLowerCase();
            return ['wav', 'mp3', 'm4a', 'flac', 'ogg', 'webm'].includes(extension || '');
          });

          if (audioFiles.length > 0) {
            // Process the first audio file
            const filePath = audioFiles[0];
            
            // Check if we're already processing this specific file
            if (processingFileRef.current === filePath) {
              return;
            }
            
            // Mark this file as being processed
            processingFileRef.current = filePath;
            
            // Call the callback
            onFileDropped?.(filePath);
          } else if (files.length > 0) {
            // Non-audio files were dropped
            alert('Please drop audio files only (wav, mp3, m4a, flac, ogg, webm)');
          }
        } else if (event.event === 'tauri://drag-leave') {
          setIsDragging(false);
        }
      });
    };
    
    setupFileDrop();

    return () => {
      if (unsubscribeFileDrop) {
        unsubscribeFileDrop();
      }
    };
  }, [onFileDropped, isProcessing]);

  // Reset processing file ref when processing completes
  useEffect(() => {
    if (!isProcessing) {
      processingFileRef.current = null;
    }
  }, [isProcessing]);

  return {
    isDragging,
    processingFile: processingFileRef.current,
  };
}<|MERGE_RESOLUTION|>--- conflicted
+++ resolved
@@ -1,9 +1,5 @@
 import { useState, useEffect, useRef } from 'react';
 import { getCurrentWebview } from '@tauri-apps/api/webview';
-<<<<<<< HEAD
-// import { invoke } from '@tauri-apps/api/core'; // Unused import
-=======
->>>>>>> 76bed0fb
 
 interface UseFileDropOptions {
   onFileDropped?: (filePath: string) => void;
